"""
Sample from a trained model
"""
import os
import pickle
from contextlib import nullcontext
import torch
import tiktoken
from model import GPTConfig, GPT

# -----------------------------------------------------------------------------
init_from = 'resume' # either 'resume' (from an out_dir) or a gpt2 variant (e.g. 'gpt2-xl')
out_dir = 'out' # ignored if init_from is not 'resume'
start = "\n" # or "<|endoftext|>" or etc. Can also specify a file, use as: "FILE:prompt.txt"
num_samples = 10 # number of samples to draw
max_new_tokens = 500 # number of tokens generated in each sample
temperature = 0.8 # 1.0 = no change, < 1.0 = less random, > 1.0 = more random, in predictions
top_k = 200 # retain only the top_k most likely tokens, clamp others to have 0 probability
seed = 1337
device = 'cuda' # examples: 'cpu', 'cuda', 'cuda:0', 'cuda:1', etc.
<<<<<<< HEAD
dtype = 'bfloat16' # 'float32' or 'bfloat16' or 'float16'
compile = False if os.name == "nt" else True  # use PyTorch 2.0 to compile the model to be faster
=======
dtype = 'bfloat16' if torch.cuda.is_available() and torch.cuda.is_bf16_supported() else 'float16' # 'float32' or 'bfloat16' or 'float16'
compile = False # use PyTorch 2.0 to compile the model to be faster
>>>>>>> eba36e84
exec(open('configurator.py').read()) # overrides from command line or config file
# -----------------------------------------------------------------------------

torch.manual_seed(seed)
torch.cuda.manual_seed(seed)
torch.backends.cuda.matmul.allow_tf32 = True # allow tf32 on matmul
torch.backends.cudnn.allow_tf32 = True # allow tf32 on cudnn
device_type = 'cuda' if 'cuda' in device else 'cpu' # for later use in torch.autocast
ptdtype = {'float32': torch.float32, 'bfloat16': torch.bfloat16, 'float16': torch.float16}[dtype]
ctx = nullcontext() if device_type == 'cpu' else torch.amp.autocast(device_type=device_type, dtype=ptdtype)

# model
if init_from == 'resume':
    # init from a model saved in a specific directory
    ckpt_path = os.path.join(out_dir, 'ckpt.pt')
    checkpoint = torch.load(ckpt_path, map_location=device)
    gptconf = GPTConfig(**checkpoint['model_args'])
    model = GPT(gptconf)
    state_dict = checkpoint['model']
    unwanted_prefix = '_orig_mod.'
    for k,v in list(state_dict.items()):
        if k.startswith(unwanted_prefix):
            state_dict[k[len(unwanted_prefix):]] = state_dict.pop(k)
    model.load_state_dict(state_dict)
elif init_from.startswith('gpt2'):
    # init from a given GPT-2 model
    model = GPT.from_pretrained(init_from, dict(dropout=0.0))

model.eval()
model.to(device)
if compile:
    model = torch.compile(model) # requires PyTorch 2.0 (optional)

# look for the meta pickle in case it is available in the dataset folder
load_meta = False
if init_from == 'resume' and 'config' in checkpoint and 'dataset' in checkpoint['config']: # older checkpoints might not have these...
    meta_path = os.path.join('data', checkpoint['config']['dataset'], 'meta.pkl')
    load_meta = os.path.exists(meta_path)
if load_meta:
    print(f"Loading meta from {meta_path}...")
    with open(meta_path, 'rb') as f:
        meta = pickle.load(f)
    # TODO want to make this more general to arbitrary encoder/decoder schemes
    stoi, itos = meta['stoi'], meta['itos']
    encode = lambda s: [stoi[c] for c in s]
    decode = lambda l: ''.join([itos[i] for i in l])
else:
    # ok let's assume gpt-2 encodings by default
    print("No meta.pkl found, assuming GPT-2 encodings...")
    enc = tiktoken.get_encoding("gpt2")
    encode = lambda s: enc.encode(s, allowed_special={"<|endoftext|>"})
    decode = lambda l: enc.decode(l)

# encode the beginning of the prompt
if start.startswith('FILE:'):
    with open(start[5:], 'r', encoding='utf-8') as f:
        start = f.read()
start_ids = encode(start)
x = (torch.tensor(start_ids, dtype=torch.long, device=device)[None, ...])

# run generation
with torch.no_grad():
    with ctx:
        for k in range(num_samples):
            y = model.generate(x, max_new_tokens, temperature=temperature, top_k=top_k)
            print(decode(y[0].tolist()))
            print('---------------')<|MERGE_RESOLUTION|>--- conflicted
+++ resolved
@@ -18,13 +18,8 @@
 top_k = 200 # retain only the top_k most likely tokens, clamp others to have 0 probability
 seed = 1337
 device = 'cuda' # examples: 'cpu', 'cuda', 'cuda:0', 'cuda:1', etc.
-<<<<<<< HEAD
-dtype = 'bfloat16' # 'float32' or 'bfloat16' or 'float16'
+dtype = 'bfloat16' if torch.cuda.is_available() and torch.cuda.is_bf16_supported() else 'float16' # 'float32' or 'bfloat16' or 'float16'
 compile = False if os.name == "nt" else True  # use PyTorch 2.0 to compile the model to be faster
-=======
-dtype = 'bfloat16' if torch.cuda.is_available() and torch.cuda.is_bf16_supported() else 'float16' # 'float32' or 'bfloat16' or 'float16'
-compile = False # use PyTorch 2.0 to compile the model to be faster
->>>>>>> eba36e84
 exec(open('configurator.py').read()) # overrides from command line or config file
 # -----------------------------------------------------------------------------
 
