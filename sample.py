import argparse
import json
import os
import pickle
from contextlib import nullcontext
from datetime import datetime

import matplotlib.pyplot as plt
import numpy as np
import seaborn as sns
import torch
import tiktoken
from rich import print
from torch.nn import functional as F
from collections import OrderedDict

from model import GPT, GPTConfig
<<<<<<< HEAD
from model_info_util.model_info import print_summary, print_module_structure, print_model_blocks
=======
from variations.model_variations import model_variation_dictionary
>>>>>>> eb8be6a4


def parse_args():
    parser = argparse.ArgumentParser(description="Inference from trained models")
    parser.add_argument("--device", type=str, default="cuda", help="Device to run inference (e.g., 'cpu', 'cuda', 'cuda:0', 'cuda:1')")
    parser.add_argument("--out_dir", type=str, default="out", help="Directory to load checkpoint from")
    parser.add_argument("--quantization_data_file", type=str, default=None, help="File name to export the quantized weights/activations, scale factor, and zero point")
    parser.add_argument("--init_from", type=str, default="resume", help="Either 'resume' (from an out_dir) or a GPT-2 variant (e.g., 'gpt2-xl')")
    parser.add_argument("--start", type=str, default="\n", help="Start text for generation. Can specify a file using 'FILE:prompt.txt'")
    parser.add_argument("--num_samples", type=int, default=3, help="Number of inference streams to draw")
    parser.add_argument("--max_new_tokens", type=int, default=500, help="Number of tokens to generate in each sample")
    parser.add_argument("--temperature", type=float, default=0.8, help="Temperature for predictions (1.0 = no change, < 1.0 = less random, > 1.0 = more random)")
    parser.add_argument("--top_k", type=int, default=200, help="Retain only the top_k most likely tokens")
    parser.add_argument("--seed", type=int, default=1337, help="Seed for pseudorandom number generator")
    parser.add_argument("--dtype", type=str, default="bfloat16", choices=["bfloat16", "float16", "float32"], help="Torch data type for inference")
    parser.add_argument('--compile', action=argparse.BooleanOptionalAction, help="Compile the model (requires PyTorch 2.0)")
    parser.add_argument('--sample_file', type=str, default=None, help="Output file for inference")
    parser.add_argument('--interactive', action=argparse.BooleanOptionalAction, help="Enable interactive generation")
    parser.add_argument('--stop_string', type=str, default='~W', help="String to stop generation and allow user input")
    parser.add_argument('--show_heatmaps', action=argparse.BooleanOptionalAction, help="Show heatmaps of top-k choices for each token")
    parser.add_argument('--last_k_tokens', type=int, default=10, help="Number of last tokens to display in heatmaps")
    parser.add_argument('--chart_type', type=str, default='heatmap', choices=['heatmap', 'barchart'], help="Type of chart to display: 'heatmap' or 'barchart'")
    parser.add_argument('--block_size', type=int, default=None, help="Block size for context length, default is model's block size")
    parser.add_argument('--sym_rot_num_angles', type=int, default=None, help="Number of angles for symmetrical rotary embedding")
    parser.add_argument('--rope_length', type=int, default=None, help="Number of embeddings to rotate (must be an even number <= total embedding size)")
    parser.add_argument('--token_boundary', type=str, default=None, help="optional separator between emitted tokens")
    parser.add_argument('--print_model_info', default=True, action=argparse.BooleanOptionalAction, help="print info about model before infernece")

    return parser.parse_args()


def save_chart(probs, idx, decode, step, out_dir, last_k_tokens, chart_type, selected_token):
    top_k_probs, top_k_indices = torch.topk(probs, k=probs.size(-1))
    top_k_tokens = [decode([top_k_indices[0, i].item()]) for i in range(top_k_indices.size(1))]

    plt.figure(figsize=(10, 6))

    if chart_type == 'heatmap':
        sns.heatmap(top_k_probs.cpu().numpy().reshape(1, -1), annot=np.array(top_k_tokens).reshape(1, -1), fmt='', cmap='viridis')
    elif chart_type == 'barchart':
        colors = sns.color_palette('viridis', len(top_k_tokens))
        bars = plt.bar(top_k_tokens, top_k_probs.cpu().numpy().flatten(), color=colors)
        plt.xticks(rotation=90)
        for bar, token in zip(bars, top_k_tokens):
            if token == selected_token:
                bar.set_edgecolor('red')
                bar.set_linewidth(2)

    plt.title(f"Step {step}: Top-k Token Probabilities")
    last_tokens = decode(idx[0, -last_k_tokens:].tolist())
    plt.xlabel(f"Last {last_k_tokens} Tokens: {last_tokens}")

    timestamp = datetime.now().strftime("%Y%m%d_%H%M%S")
    out_path = os.path.join(out_dir, f"{timestamp}_step{step}.png")
    os.makedirs(out_dir, exist_ok=True)
    plt.savefig(out_path)
    plt.close()


def interactive_generation(model, start_ids, device, max_new_tokens, temperature, top_k, stop_string, decode, encode):
    x = torch.tensor(start_ids, dtype=torch.long, device=device)[None, ...]
    while True:
        x, generated_text = model.generate_with_stop(x, max_new_tokens, stop_string, decode, temperature, top_k)
        print("[bold green]" + generated_text)

        user_input = input("User input (or 'exit' to quit): ")
        if user_input.lower() == 'exit':
            break

        # Append the user input directly after the stop string
        x = torch.cat((x, torch.tensor(encode(user_input), dtype=torch.long, device=device)[None, ...]), dim=1)


def save_args(args, out_dir):
    with open(os.path.join(out_dir, 'args.json'), 'w') as f:
        json.dump(vars(args), f, indent=4)


#TODO: Rename to reflect general purpose
def save_quantized_data(state_dict, out_file):
    to_save = OrderedDict()
    for k, v in list(state_dict.items()):
        # if "mlp_act" in k or "attn_act" in k or k.endswith("quantized_bias") or k.endswith("bias_norm") or k.endswith("zero_point") or k.endswith("quantized_weight") or k.endswith("weight_norm"):
        to_save[k] = v.cpu().numpy()

    with open(f"{out_file}.pkl", 'wb') as f:
        pickle.dump(to_save, f)

def save_data(state_dict, out_file):
    to_save = OrderedDict()
    for k, v in list(state_dict.items()):
        to_save[k] = v.cpu().numpy()

    with open(f"{out_file}.pkl", 'wb') as f:
        pickle.dump(to_save, f)


def main():
    args = parse_args()

    torch.manual_seed(args.seed)
    torch.cuda.manual_seed(args.seed)
    torch.backends.cuda.matmul.allow_tf32 = True
    torch.backends.cudnn.allow_tf32 = True
    device_type = 'cuda' if 'cuda' in args.device else 'cpu'
    ptdtype = {'bfloat16': torch.bfloat16, 'float16': torch.float16, 'float32': torch.float32}[args.dtype]
    ctx = nullcontext() if device_type == 'cpu' else torch.amp.autocast(device_type=device_type, dtype=ptdtype)

    timestamp = datetime.now().strftime("%Y%m%d_%H%M%S")
    out_dir = os.path.join(args.out_dir, timestamp)
    os.makedirs(out_dir, exist_ok=True)
    save_args(args, out_dir)

    if args.init_from == 'resume':
        ckpt_path = os.path.join(args.out_dir, 'ckpt.pt')
        checkpoint = torch.load(ckpt_path, map_location=args.device)
        checkpoint['model_args']['dropout'] = 0.0
        gptconf = GPTConfig(**checkpoint['model_args'])
        model = GPT(gptconf)
        state_dict = checkpoint['model']
        unwanted_prefix = '_orig_mod.'
        for k, v in list(state_dict.items()):
            if k.startswith(unwanted_prefix):
                state_dict[k[len(unwanted_prefix):]] = state_dict.pop(k)

        if args.quantization_data_file:
            save_quantized_data(state_dict, args.quantization_data_file)

        model.load_state_dict(state_dict, strict=False)
    else:
        # need to create a completely "default" GPTConfig and overwrite using model_variations
        gptconf = GPTConfig()
        variation_dict = model_variation_dictionary[args.init_from]
        for k in variation_dict:
            gptconf[k] = variation_dict[k]
        model = GPT.from_pretrained(gptconf, model_type=args.init_from)

    model.eval()
    model.to(args.device)

    # Print the model summary
    if args.print_model_info:
        print_summary(model)
        print_model_blocks(model)
        print_module_structure(model)

    if args.compile:
        model = torch.compile(model)

    # Inference with different block size (note: for this one cannot use abs pos embeddings)
    if args.block_size:
        model.update_block_size(args.block_size)

    # Inference with different number of angles
    if args.sym_rot_num_angles:
        model.update_num_angles(args.sym_rot_num_angles)

    # Inference with different Rope Length
    if args.rope_length:
        model.update_rope_length(args.rope_length)

    load_meta = False
    meta_path = None
    separator_token = None
    if args.init_from == 'resume' and 'config' in checkpoint and 'dataset' in checkpoint['config']:

        meta_paths = [
                os.path.join(args.out_dir, 'meta.pkl'),
                os.path.join('data', checkpoint['config']['dataset'], 'meta.pkl')
                ]

        load_meta = False
        for meta_path in meta_paths:
            if os.path.exists(meta_path):
                load_meta = True
                break

    if load_meta:
        print(f"Loading meta from {meta_path}...")
        with open(meta_path, 'rb') as f:
            meta = pickle.load(f)
        if 'tokenizer' in meta and meta['tokenizer'] == 'tiktoken':
            enc = tiktoken.get_encoding(meta['tiktoken_encoding'])
            print(f"using tiktoken encoding {meta['tiktoken_encoding']}")
            encode = lambda s: enc.encode(s, allowed_special={""})
            decode = lambda l: enc.decode(l)
        elif 'tokenizer' in meta and meta['tokenizer'] == 'sentencepiece':
            separator_token = "▁"
            stoi, itos = meta['stoi'], meta['itos']
            encode = lambda s: [stoi[c] for c in s]
            decode = lambda l: ''.join([itos[i] for i in l])
        elif args.token_boundary:
            stoi, itos = meta['stoi'], meta['itos']
            encode = lambda s: [stoi[c] for c in s]
            decode = lambda l: args.token_boundary.join([itos[i] for i in l])
        else:
            stoi, itos = meta['stoi'], meta['itos']
            encode = lambda s: [stoi[c] for c in s]
            decode = lambda l: ''.join([itos[i] for i in l])

    if args.start.startswith('FILE:'):
        with open(args.start[5:], 'r', encoding='utf-8') as f:
            args.start = f.read()
    start_ids = encode(args.start)

    if args.interactive:
        interactive_generation(model, start_ids, args.device, args.max_new_tokens, args.temperature, args.top_k, args.stop_string, decode, encode)
    else:
        x = torch.tensor(start_ids, dtype=torch.long, device=args.device)[None, ...]

        # run generation
        with torch.no_grad():
            with ctx:
                for k in range(args.num_samples):
                    block_size = args.block_size if args.block_size else model.config.block_size
                    for step in range(args.max_new_tokens):
                        idx_cond = x if x.size(1) <= block_size else x[:, -block_size:]
                        logits, _ = model(idx_cond)
                        logits = logits[:, -1, :] / args.temperature
                        if args.top_k is not None:
                            v, _ = torch.topk(logits, min(args.top_k, logits.size(-1)))
                            logits[logits < v[:, [-1]]] = -float('Inf')
                        probs = F.softmax(logits, dim=-1)
                        idx_next = torch.multinomial(probs, num_samples=1)
                        x = torch.cat((x, idx_next), dim=1)

                        if args.show_heatmaps:
                            selected_token = decode([idx_next[0].item()])
                            save_chart(probs, x, decode, step, out_dir, args.last_k_tokens, args.chart_type, selected_token)

                    output_line = decode(x[0].tolist()).replace(separator_token, " ") if separator_token else decode(x[0].tolist())
                    print("[bold green]" + output_line)
                    print('---------------')
                    if args.sample_file:
                        with open(args.sample_file, "w") as file:
                            file.write(output_line)


if __name__ == "__main__":
    main()
<|MERGE_RESOLUTION|>--- conflicted
+++ resolved
@@ -15,12 +15,8 @@
 from collections import OrderedDict
 
 from model import GPT, GPTConfig
-<<<<<<< HEAD
 from model_info_util.model_info import print_summary, print_module_structure, print_model_blocks
-=======
 from variations.model_variations import model_variation_dictionary
->>>>>>> eb8be6a4
-
 
 def parse_args():
     parser = argparse.ArgumentParser(description="Inference from trained models")
