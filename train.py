--- conflicted
+++ resolved
@@ -56,14 +56,9 @@
 dropout = 0.0  # for pretraining 0 is good, for finetuning try 0.1+
 bias = False  # do we use bias inside LayerNorm and Linear layers?
 # adamw optimizer
-<<<<<<< HEAD
-learning_rate = 6e-4  # max learning rate
-max_iters = 600000  # total number of training iterations
-=======
 opt_type = 'adamw'
 learning_rate = 6e-4 # max learning rate
 max_iters = 600000 # total number of training iterations
->>>>>>> d2b5ccbc
 weight_decay = 1e-1
 beta1 = 0.9
 beta2 = 0.95
@@ -222,12 +217,7 @@
 scaler = torch.cuda.amp.GradScaler(enabled=(dtype == 'float16'))
 
 # optimizer
-<<<<<<< HEAD
-optimizer = model.configure_optimizers(
-    weight_decay, learning_rate, (beta1, beta2), device_type)
-=======
 optimizer = model.configure_optimizers(weight_decay, learning_rate, (beta1, beta2), device_type, opt_type)
->>>>>>> d2b5ccbc
 if init_from == 'resume':
     optimizer.load_state_dict(checkpoint['optimizer'])
 checkpoint = None  # free up memory
